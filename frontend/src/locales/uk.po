--- conflicted
+++ resolved
@@ -2594,14 +2594,8 @@
 msgstr "Вибрано занадто багато файлів"
 
 #: src/common/api.js:124
-<<<<<<< HEAD
-#, fuzzy
-msgid "Too many requests"
-msgstr "Вибрано занадто багато файлів"
-=======
 msgid "Too many requests"
 msgstr ""
->>>>>>> 42518e2a
 
 #: src/options/options.js:328 src/page/places.vue:161
 msgid "Topographic"
